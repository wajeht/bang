import {
    search,
    parseSearchQuery,
    parseReminderTiming,
    getBangRedirectUrl,
    processDelayedSearch,
    handleAnonymousSearch,
} from '../utils/search';
import {
    isValidUrl,
    insertBookmark,
    insertPageTitle,
    checkDuplicateBookmarkUrl,
} from '../utils/util';
import dayjs from './dayjs';
import { db } from '../db/db';
import { User } from '../type';
import { config } from '../config';
import { notes } from '../db/db';
import { Request, Response } from 'express';
import { afterAll, afterEach, beforeAll, beforeEach, describe, expect, it, vi } from 'vitest';

vi.mock('./util', async () => {
    const actual = await vi.importActual('./util');
    return {
        ...actual,
        isValidUrl: vi.fn(),
        insertBookmark: vi.fn(),
        insertPageTitle: vi.fn(),
        checkDuplicateBookmarkUrl: vi.fn(),
    };
});

describe('search', () => {
    describe('unauthenticated', () => {
        it('should redirect to google when !g is used', async () => {
            const req = {
                session: {
                    searchCount: 0,
                },
                params: {
                    q: '!g python',
                },
            } as unknown as Request;

            const res = {
                status: 200,
                redirect: vi.fn(),
                set: vi.fn(),
            } as unknown as Response;

            await search({ req, res, user: undefined as unknown as User, query: '!g python' });

            expect(res.status).toBe(200);
            expect(res.set).toHaveBeenCalledWith(
                expect.objectContaining({
                    'Cache-Control': 'private, max-age=3600',
                    Vary: 'Cookie', // Vary by Cookie for user-specific results
                }),
            );
            expect(res.redirect).toHaveBeenCalledWith('https://www.google.com/search?q=python');
            expect(req.session.searchCount).toBe(1);
            expect(req.session.user).toBeUndefined();
        });

        it('should redirect to google when !g is used without a search term', async () => {
            const req = {
                session: {
                    searchCount: 0,
                },
            } as unknown as Request;

            const res = {
                status: 200,
                redirect: vi.fn(),
                set: vi.fn(),
            } as unknown as Response;

            vi.mocked(isValidUrl).mockReturnValue(true);

            await search({ req, res, user: undefined as unknown as User, query: '!g' });

            expect(res.status).toBe(200);
            expect(res.set).toHaveBeenCalledWith(
                expect.objectContaining({
                    'Cache-Control': 'public, max-age=3600',
                }),
            );
            expect(res.redirect).toHaveBeenCalledWith('https://www.google.com');
            expect(req.session.searchCount).toBe(1);
            expect(req.session.user).toBeUndefined();

            vi.mocked(isValidUrl).mockReset();
        });

        it('should redirect ddg without a exclamation mark when !doesnotexistanywhere is used', async () => {
            const req = {
                session: {
                    searchCount: 0,
                },
            } as unknown as Request;

            const res = {
                status: 200,
                redirect: vi.fn(),
                set: vi.fn(),
            } as unknown as Response;

            await search({ req, res, user: undefined, query: '!doesnotexistanywhere' });

            expect(res.status).toBe(200);
            expect(res.set).toHaveBeenCalledWith(
                expect.objectContaining({
                    'Cache-Control': 'no-store', // Unknown bangs should not be cached
                }),
            );
            expect(res.redirect).toHaveBeenCalledWith(
                'https://duckduckgo.com/?q=!doesnotexistanywhere',
            );
            expect(req.session.searchCount).toBe(1);
            expect(req.session.user).toBeUndefined();
        });

        it('should not redirect to bang service homepage when bang has invalid URL for bang-only queries', async () => {
            const req = {
                session: {
                    searchCount: 0,
                },
            } as unknown as Request;

            const res = {
                status: 200,
                redirect: vi.fn(),
                set: vi.fn(),
            } as unknown as Response;

            try {
                await search({ req, res, user: undefined, query: '!g' });

                expect(res.status).toBe(200);
                expect(res.set).toHaveBeenCalledWith(
                    expect.objectContaining({
                        'Cache-Control': 'private, max-age=3600',
                    }),
                );
                expect(res.redirect).toHaveBeenCalledWith('https://duckduckgo.com/?q=!g');
                expect(req.session.searchCount).toBe(1);
                expect(req.session.user).toBeUndefined();
            } finally {
                vi.mocked(isValidUrl).mockReset();
            }
        });

        it('should redirect back with a warning when a user has reached to its 10th search', async () => {
            const req = {
                session: {
                    searchCount: 10,
                    cumulativeDelay: 5000,
                },
            } as unknown as Request;

            const res = {
                status: vi.fn().mockReturnThis(),
                redirect: vi.fn(),
                set: vi.fn().mockReturnThis(),
                send: vi.fn(),
            } as unknown as Response;

            await search({ req, res, user: undefined, query: '!g python' });

            expect(res.status).toHaveBeenCalledWith(200);
            expect(res.set).toHaveBeenCalledWith({ 'Content-Type': 'text/html' });
            expect(res.send).toHaveBeenCalledWith(
                expect.stringContaining(
                    'You have used 10 out of 60 searches. Log in for unlimited searches!',
                ),
            );
            expect(res.send).toHaveBeenCalledWith(
                expect.stringContaining(
                    'window.location.href = "https://duckduckgo.com/?q=python"',
                ),
            );
            expect(req.session.searchCount).toBe(11);
            expect(req.session.cumulativeDelay).toBe(5000);
            expect(req.session.user).toBeUndefined();
        });

        it('should redirect back with a warning when a user has reached to its 60th search', async () => {
            const req = {
                session: {
                    searchCount: 60,
                    cumulativeDelay: 5000,
                },
            } as unknown as Request;

            const res = {
                status: vi.fn().mockReturnThis(),
                redirect: vi.fn(),
                set: vi.fn().mockReturnThis(),
                send: vi.fn(),
            } as unknown as Response;

            await search({ req, res, user: undefined, query: '!g python' });

            expect(res.status).toHaveBeenCalledWith(200);
            expect(res.set).toHaveBeenCalledWith({ 'Content-Type': 'text/html' });
            expect(res.send).toHaveBeenCalledWith(
                expect.stringContaining(
                    'You&#39;ve exceeded the search limit for unauthenticated users. Please log in for unlimited searches without delays.',
                ),
            );
            expect(res.send).toHaveBeenCalledWith(
                expect.stringContaining(
                    'window.location.href = "https://duckduckgo.com/?q=python"',
                ),
            );
            expect(req.session.searchCount).toBe(61);
            expect(req.session.cumulativeDelay).toBe(10000);
            expect(req.session.user).toBeUndefined();
        });

        it.skipIf(config.app.env === 'development')(
            'should have slow down the search when a user has reached more than 60 searches',
            async () => {
                const req = {
                    session: {
                        searchCount: 61,
                        cumulativeDelay: 5000,
                    },
                } as unknown as Request;

                const res = {
                    status: vi.fn().mockReturnThis(),
                    redirect: vi.fn(),
                    set: vi.fn(),
                    setHeader: vi.fn().mockReturnThis(),
                    send: vi.fn(),
                } as unknown as Response;

                const processDelayedSpy = vi.mocked(processDelayedSearch);
                processDelayedSpy.mockResolvedValue(undefined);

                try {
                    await search({ req, res, user: undefined, query: '!g python' });

                    expect(processDelayedSpy).toHaveBeenCalled();

                    expect(res.status).toHaveBeenCalledWith(200);
                    expect(res.setHeader).toHaveBeenCalledWith('Content-Type', 'text/html');
                    expect(res.send).toHaveBeenCalledWith(
                        expect.stringContaining(
                            'This search was delayed by 10 seconds due to rate limiting.',
                        ),
                    );
                    expect(res.send).toHaveBeenCalledWith(
                        expect.stringContaining(
                            'window.location.href = "https://www.google.com/search?q=python"',
                        ),
                    );
                    expect(req.session.searchCount).toBe(62);
                    expect(req.session.cumulativeDelay).toBe(10000);
                    expect(req.session.user).toBeUndefined();
                } finally {
                    processDelayedSpy.mockRestore();
                }
            },
        );
    });

    describe('authenticated', () => {
        beforeAll(async () => {
            await db('reminders').del();
            await db('bookmarks').del();
            await db('bangs').del();
            await db('users').del();

            await db('users').insert({
                id: 1,
                username: 'Test User',
                email: 'test@example.com',
                is_admin: false,
                default_search_provider: 'duckduckgo',
            });

            await db('bangs').insert([
                {
                    user_id: 1,
                    trigger: '!custom',
                    name: 'Custom Search',
                    action_type: 'search',
                    url: 'https://example.com/search?q={{{s}}}',
                },
                {
                    user_id: 1,
                    trigger: '!mysite',
                    name: 'My Site',
                    action_type: 'redirect',
                    url: 'https://mysite.com',
                },
            ]);
        });

        afterAll(async () => {
            await db('reminders').del();
            await db('bookmarks').del();
            await db('bangs').del();
            await db('users').del();
        });

        const testUser = {
            id: 1,
            username: 'Test User',
            email: 'test@example.com',
            is_admin: false,
            default_search_provider: 'duckduckgo',
        } as User;

        it('should handle direct navigation commands', async () => {
            const req = {} as Request;
            const res = {
                redirect: vi.fn(),
                set: vi.fn(),
            } as unknown as Response;

            await search({ req, res, user: testUser, query: '@settings' });
            expect(res.set).toHaveBeenCalledWith(
                expect.objectContaining({
                    'Cache-Control': 'private, max-age=3600',
                }),
            );
            expect(res.redirect).toHaveBeenCalledWith('/settings');

            await search({ req, res, user: testUser, query: '@b' });
            expect(res.set).toHaveBeenCalledWith(
                expect.objectContaining({
                    'Cache-Control': 'private, max-age=3600',
                }),
            );
            expect(res.redirect).toHaveBeenCalledWith('/bangs');
        });

        it('should handle direct commands with search terms for @notes', async () => {
            const req = {} as Request;
            const res = {
                redirect: vi.fn(),
                set: vi.fn(),
            } as unknown as Response;

            await search({ req, res, user: testUser, query: '@notes search query' });
            expect(res.set).toHaveBeenCalledWith(
                expect.objectContaining({
                    'Cache-Control': 'private, max-age=3600',
                }),
            );
            expect(res.redirect).toHaveBeenCalledWith('/notes?search=search%20query');

            vi.mocked(res.redirect).mockClear();
            await search({ req, res, user: testUser, query: '@note another query' });
            expect(res.redirect).toHaveBeenCalledWith('/notes?search=another%20query');

            vi.mocked(res.redirect).mockClear();
            await search({ req, res, user: testUser, query: '@n shorthand' });
            expect(res.redirect).toHaveBeenCalledWith('/notes?search=shorthand');
        });

        it('should handle direct commands with search terms for @bookmarks', async () => {
            const req = {} as Request;
            const res = {
                redirect: vi.fn(),
                set: vi.fn(),
            } as unknown as Response;

            await search({ req, res, user: testUser, query: '@bookmarks search query' });
            expect(res.set).toHaveBeenCalledWith(
                expect.objectContaining({
                    'Cache-Control': 'private, max-age=3600',
                }),
            );
            expect(res.redirect).toHaveBeenCalledWith('/bookmarks?search=search%20query');

            vi.mocked(res.redirect).mockClear();
            await search({ req, res, user: testUser, query: '@bm bookmark query' });
            expect(res.redirect).toHaveBeenCalledWith('/bookmarks?search=bookmark%20query');
        });

        it('should handle direct commands with search terms for @actions', async () => {
            const req = {} as Request;
            const res = {
                redirect: vi.fn(),
                set: vi.fn(),
            } as unknown as Response;

            await search({ req, res, user: testUser, query: '@actions search query' });
            expect(res.set).toHaveBeenCalledWith(
                expect.objectContaining({
                    'Cache-Control': 'private, max-age=3600',
                }),
            );
            expect(res.redirect).toHaveBeenCalledWith('/actions?search=search%20query');

            vi.mocked(res.redirect).mockClear();
            await search({ req, res, user: testUser, query: '@a action query' });
            expect(res.redirect).toHaveBeenCalledWith('/actions?search=action%20query');
        });

        it('should handle special characters in search terms', async () => {
            const req = {} as Request;
            const res = {
                redirect: vi.fn(),
                set: vi.fn(),
            } as unknown as Response;

            await search({
                req,
                res,
                user: testUser,
                query: '@notes test & special + characters?',
            });
            expect(res.set).toHaveBeenCalledWith(
                expect.objectContaining({
                    'Cache-Control': 'private, max-age=3600',
                }),
            );
            expect(res.redirect).toHaveBeenCalledWith(
                '/notes?search=test%20%26%20special%20%2B%20characters%3F',
            );
        });

        it('should handle bookmark creation with title', async () => {
            const req = {} as Request;
            const res = {
                redirect: vi.fn(),
                set: vi.fn(),
                setHeader: vi.fn().mockReturnThis(),
                status: vi.fn().mockReturnThis(),
                send: vi.fn(),
            } as unknown as Response;

            const mockInsertBookmark = vi.fn().mockResolvedValue(undefined);

            vi.mocked(isValidUrl).mockReturnValue(true);
            vi.mocked(insertBookmark).mockImplementation(mockInsertBookmark);

            const query = '!bm My Bookmark https://example.com';

            await search({
                req,
                res,
                user: testUser,
                query,
            });

            await new Promise((resolve) => setTimeout(resolve, 0));

            expect(mockInsertBookmark).toHaveBeenCalledWith({
                url: 'https://example.com',
                title: 'My Bookmark',
                userId: 1,
            });

            expect(res.set).toHaveBeenCalledWith(
                expect.objectContaining({
                    'Cache-Control': 'no-store',
                }),
            );
            expect(res.redirect).toHaveBeenCalledWith('https://example.com');

            vi.restoreAllMocks();
        });

        it('should handle bookmark creation without title', async () => {
            const req = {} as Request;
            const res = {
                redirect: vi.fn(),
                set: vi.fn(),
                setHeader: vi.fn().mockReturnThis(),
                status: vi.fn().mockReturnThis(),
                send: vi.fn(),
            } as unknown as Response;

            const mockInsertBookmark = vi.fn().mockResolvedValue(undefined);

            vi.mocked(isValidUrl).mockReturnValue(true);
            vi.mocked(insertBookmark).mockImplementation(mockInsertBookmark);

            const query = '!bm https://example.com';

            await search({
                req,
                res,
                user: testUser,
                query,
            });

            expect(res.set).toHaveBeenCalledWith(
                expect.objectContaining({
                    'Cache-Control': 'no-store',
                }),
            );
            expect(res.redirect).toHaveBeenCalledWith('https://example.com');

            vi.restoreAllMocks();
        });

        it('should handle invalid bookmark URLs', async () => {
            const req = {} as Request;
            const res = {
                set: vi.fn().mockReturnThis(),
                status: vi.fn().mockReturnThis(),
                send: vi.fn(),
            } as unknown as Response;

            await search({
                req,
                res,
                user: testUser,
                query: '!bm invalid-url',
            });

            expect(res.status).toHaveBeenCalledWith(422);
            expect(res.send).toHaveBeenCalledWith(
                expect.stringContaining('Invalid or missing URL'),
            );
        });

        it('should reject bookmark creation with title longer than 255 characters', async () => {
            const req = {} as Request;
            const res = {
                set: vi.fn().mockReturnThis(),
                status: vi.fn().mockReturnThis(),
                send: vi.fn(),
            } as unknown as Response;

            vi.mocked(isValidUrl).mockReturnValue(true);

            const longTitle = 'A'.repeat(256);
            const query = `!bm ${longTitle} https://example.com`;

            await search({
                req,
                res,
                user: testUser,
                query,
            });

            expect(res.status).toHaveBeenCalledWith(422);
            expect(res.send).toHaveBeenCalledWith(
                expect.stringContaining('Title must be shorter than 255 characters'),
            );

            vi.mocked(isValidUrl).mockReset();
        });

        it('should handle custom bang creation', async () => {
            const req = {} as Request;
            const res = {
                set: vi.fn().mockReturnThis(),
                status: vi.fn().mockReturnThis(),
                send: vi.fn(),
            } as unknown as Response;

            await search({
                req,
                res,
                user: testUser,
                query: '!add !new https://newsite.com',
            });

            expect(res.status).toHaveBeenCalledWith(200);
            expect(res.send).toHaveBeenCalledWith(expect.stringContaining('window.history.back()'));
        });

        it('should handle custom search bang', async () => {
            const req = {} as Request;
            const res = {
                redirect: vi.fn(),
                set: vi.fn(),
            } as unknown as Response;

            await search({
                req,
                res,
                user: testUser,
                query: '!custom test search',
            });

            expect(res.set).toHaveBeenCalledWith(
                expect.objectContaining({
                    'Cache-Control': 'no-store', // Custom bangs should not be cached
                }),
            );
            expect(res.redirect).toHaveBeenCalledWith('https://example.com/search?q=test%20search');
        });

        it('should handle custom search bang with {query} placeholder', async () => {
            await db('bangs').insert({
                user_id: 1,
                trigger: '!querytest',
                name: 'Query Test Search',
                action_type: 'search',
                url: 'https://query-example.com/search?q={query}',
            });

            const req = {} as Request;
            const res = {
                redirect: vi.fn(),
                set: vi.fn(),
            } as unknown as Response;

            await search({
                req,
                res,
                user: testUser,
                query: '!querytest test search',
            });

            expect(res.set).toHaveBeenCalledWith(
                expect.objectContaining({
                    'Cache-Control': 'no-store', // Custom bangs should not be cached
                }),
            );
            expect(res.redirect).toHaveBeenCalledWith(
                'https://query-example.com/search?q=test%20search',
            );

            await db('bangs').where({ trigger: '!querytest', user_id: 1 }).delete();
        });

        it('should handle custom search bang with {{{s}}} placeholder', async () => {
            await db('bangs').insert({
                user_id: 1,
                trigger: '!stest',
                name: 'S Test Search',
                action_type: 'search',
                url: 'https://s-example.com/search?q={{{s}}}',
            });

            const req = {} as Request;
            const res = {
                redirect: vi.fn(),
                set: vi.fn(),
            } as unknown as Response;

            await search({
                req,
                res,
                user: testUser,
                query: '!stest test search',
            });

            expect(res.set).toHaveBeenCalledWith(
                expect.objectContaining({
                    'Cache-Control': 'no-store', // Custom bangs should not be cached
                }),
            );
            expect(res.redirect).toHaveBeenCalledWith(
                'https://s-example.com/search?q=test%20search',
            );

            await db('bangs').where({ trigger: '!stest', user_id: 1 }).delete();
        });

        it('should handle custom redirect bang', async () => {
            const req = {} as Request;
            const res = {
                redirect: vi.fn(),
                set: vi.fn(),
            } as unknown as Response;

            await search({
                req,
                res,
                user: testUser,
                query: '!mysite',
            });

            expect(res.set).toHaveBeenCalledWith(
                expect.objectContaining({
                    'Cache-Control': 'no-store', // Custom bangs should not be cached
                }),
            );
            expect(res.redirect).toHaveBeenCalledWith('https://mysite.com');
        });

        it('should use default search provider when no bang matches', async () => {
            const req = {} as Request;
            const res = {
                redirect: vi.fn(),
                set: vi.fn(),
            } as unknown as Response;

            await search({
                req,
                res,
                user: testUser,
                query: 'test search',
            });

            expect(res.set).toHaveBeenCalledWith(
                expect.objectContaining({
                    'Cache-Control': 'private, max-age=3600',
                }),
            );
            expect(res.redirect).toHaveBeenCalledWith('https://duckduckgo.com/?q=test%20search');
        });

        it('should handle non-existent bang as search term', async () => {
            const req = {} as Request;
            const res = {
                redirect: vi.fn(),
                set: vi.fn(),
            } as unknown as Response;

            await search({
                req,
                res,
                user: testUser,
                query: '!nonexistent',
            });

            expect(res.set).toHaveBeenCalledWith(
                expect.objectContaining({
                    'Cache-Control': 'no-store', // Unknown bangs should not be cached
                }),
            );
            expect(res.redirect).toHaveBeenCalledWith('https://duckduckgo.com/?q=nonexistent');
        });

        it('should handle duplicate bang trigger creation', async () => {
            const req = {} as Request;
            const res = {
                redirect: vi.fn(),
                set: vi.fn().mockReturnThis(),
                status: vi.fn().mockReturnThis(),
                send: vi.fn(),
            } as unknown as Response;

            await search({
                req,
                res,
                user: testUser,
                query: '!add !custom https://newsite.com',
            });

            expect(res.status).toHaveBeenCalledWith(422);
            expect(res.send).toHaveBeenCalledWith(
                expect.stringContaining(`!custom already exists`),
            );
        });

        it('should prevent creation of system bang commands', async () => {
            const req = {} as Request;
            const res = {
                set: vi.fn().mockReturnThis(),
                status: vi.fn().mockReturnThis(),
                send: vi.fn(),
            } as unknown as Response;

            await search({
                req,
                res,
                user: testUser,
                query: '!add !bm https://newsite.com',
            });

            expect(res.status).toHaveBeenCalledWith(422);
            expect(res.send).toHaveBeenCalledWith(
                expect.stringContaining('!bm is a bang&#39;s systems command'),
            );
        });

        it('should handle malformed !add command', async () => {
            const req = {} as Request;
            const res = {
                set: vi.fn().mockReturnThis(),
                status: vi.fn().mockReturnThis(),
                send: vi.fn(),
            } as unknown as Response;

            await search({
                req,
                res,
                user: testUser,
                query: '!add',
            });

            expect(res.status).toHaveBeenCalledWith(422);
            expect(res.send).toHaveBeenCalledWith(
                expect.stringContaining('Invalid trigger or empty URL'),
            );
        });

        it('should handle !bm with multi-word title', async () => {
            const req = {} as Request;
            const res = {
                redirect: vi.fn(),
                set: vi.fn(),
                setHeader: vi.fn().mockReturnThis(),
                status: vi.fn().mockReturnThis(),
                send: vi.fn(),
            } as unknown as Response;

            const mockInsertBookmark = vi.fn().mockResolvedValue(undefined);

            vi.mocked(isValidUrl).mockReturnValue(true);
            vi.mocked(insertBookmark).mockImplementation(mockInsertBookmark);

            await search({
                req,
                res,
                user: testUser,
                query: '!bm This is a very long title https://example.com',
            });

            expect(res.set).toHaveBeenCalledWith(
                expect.objectContaining({
                    'Cache-Control': 'no-store',
                }),
            );
            expect(res.redirect).toHaveBeenCalledWith('https://example.com');

            vi.restoreAllMocks();
        });

        it('should handle !add with implicit bang prefix', async () => {
            const req = {} as Request;
            const res = {
                set: vi.fn().mockReturnThis(),
                status: vi.fn().mockReturnThis(),
                send: vi.fn(),
            } as unknown as Response;

            await search({
                req,
                res,
                user: testUser,
                query: '!add test https://test.com', // Note: no ! in trigger
            });

            expect(res.status).toHaveBeenCalledWith(200);
            expect(res.send).toHaveBeenCalledWith(expect.stringContaining('window.history.back()'));
        });

        it('should handle user with different default search provider', async () => {
            const googleUser = {
                ...testUser,
                default_search_provider: 'google',
            } as User;

            const req = {} as Request;
            const res = {
                redirect: vi.fn(),
                set: vi.fn(),
            } as unknown as Response;

            await search({
                req,
                res,
                user: googleUser,
                query: 'test search',
            });

            expect(res.set).toHaveBeenCalledWith(
                expect.objectContaining({
                    'Cache-Control': 'private, max-age=3600',
                }),
            );
            expect(res.redirect).toHaveBeenCalledWith(
                'https://www.google.com/search?q=test%20search',
            );
        });

        it('should handle bookmark creation errors', async () => {
            const req = {} as Request;
            const res = {
                set: vi.fn().mockReturnThis(),
                status: vi.fn().mockReturnThis(),
                send: vi.fn(),
                redirect: vi.fn(),
            } as unknown as Response;

            vi.mocked(isValidUrl).mockReturnValue(true);
            vi.mocked(checkDuplicateBookmarkUrl).mockRejectedValue(new Error('Database error'));

            await search({
                req,
                res,
                user: testUser,
                query: '!bm title https://example.com',
            });

            expect(res.send).toHaveBeenCalledWith(
                expect.stringContaining(
                    'Failed to add bookmark. Please check the URL and try again.',
                ),
            );

            vi.resetModules();
        });

        describe('!note command', () => {
            afterEach(async () => {
                await db('notes').where({ user_id: testUser.id }).delete();
            });

            it('should create note with title and content using pipe format', async () => {
                const req = {} as Request;
                const res = {
                    set: vi.fn().mockReturnThis(),
                    status: vi.fn().mockReturnThis(),
                    send: vi.fn(),
                } as unknown as Response;

                await search({
                    req,
                    res,
                    user: testUser,
                    query: '!note My Note Title | This is the content of the note',
                });

                expect(res.status).toHaveBeenCalledWith(200);
                expect(res.send).toHaveBeenCalledWith(
                    expect.stringContaining('window.history.back()'),
                );

                const createdNote = await db('notes')
                    .where({ user_id: testUser.id, title: 'My Note Title' })
                    .first();
                expect(createdNote).toBeDefined();
                expect(createdNote.content).toBe('This is the content of the note');
            });

            it('should create note with just content (no title)', async () => {
                const req = {} as Request;
                const res = {
                    set: vi.fn().mockReturnThis(),
                    status: vi.fn().mockReturnThis(),
                    send: vi.fn(),
                } as unknown as Response;

                await search({
                    req,
                    res,
                    user: testUser,
                    query: '!note This is just content without a title',
                });

                expect(res.status).toHaveBeenCalledWith(200);
                expect(res.send).toHaveBeenCalledWith(
                    expect.stringContaining('window.history.back()'),
                );

                const createdNote = await db('notes')
                    .where({ user_id: testUser.id, title: 'Untitled' })
                    .first();
                expect(createdNote).toBeDefined();
                expect(createdNote.content).toBe('This is just content without a title');
            });

            it('should create notes with pinned defaulting to false', async () => {
                const req = {} as Request;
                const res = {
                    set: vi.fn().mockReturnThis(),
                    status: vi.fn().mockReturnThis(),
                    send: vi.fn(),
                } as unknown as Response;

                await search({
                    req,
                    res,
                    user: testUser,
                    query: '!note Test Note | Test content',
                });

                expect(res.status).toHaveBeenCalledWith(200);

                const createdNote = await db('notes')
                    .where({ user_id: testUser.id, title: 'Test Note' })
                    .first();
                expect(createdNote).toBeDefined();
                expect(createdNote.pinned).toBe(0); // SQLite stores boolean as 0/1
            });

            it('should reject note creation with title longer than 255 characters', async () => {
                const req = {} as Request;
                const res = {
                    set: vi.fn().mockReturnThis(),
                    status: vi.fn().mockReturnThis(),
                    send: vi.fn(),
                } as unknown as Response;

                const longTitle = 'A'.repeat(256);
                const query = `!note ${longTitle} | This is the content`;

                await search({
                    req,
                    res,
                    user: testUser,
                    query,
                });

                expect(res.status).toHaveBeenCalledWith(422);
                expect(res.send).toHaveBeenCalledWith(
                    expect.stringContaining('Title must be shorter than 255 characters'),
                );

                const createdNote = await db('notes').where({ user_id: testUser.id }).first();
                expect(createdNote).toBeUndefined();
            });

            it('should handle note creation with empty content after pipe', async () => {
                const req = {} as Request;
                const res = {
                    set: vi.fn().mockReturnThis(),
                    status: vi.fn().mockReturnThis(),
                    send: vi.fn(),
                } as unknown as Response;

                await search({
                    req,
                    res,
                    user: testUser,
                    query: '!note My Title |',
                });

                expect(res.status).toHaveBeenCalledWith(422);
                expect(res.send).toHaveBeenCalledWith(
                    expect.stringContaining('Content is required'),
                );
            });

            it('should handle note creation with empty content after pipe (whitespace only)', async () => {
                const req = {} as Request;
                const res = {
                    set: vi.fn().mockReturnThis(),
                    status: vi.fn().mockReturnThis(),
                    send: vi.fn(),
                } as unknown as Response;

                await search({
                    req,
                    res,
                    user: testUser,
                    query: '!note My Title |   ',
                });

                expect(res.status).toHaveBeenCalledWith(422);
                expect(res.send).toHaveBeenCalledWith(
                    expect.stringContaining('Content is required'),
                );
            });

            it('should reject note creation with no content', async () => {
                const req = {} as Request;
                const res = {
                    set: vi.fn().mockReturnThis(),
                    status: vi.fn().mockReturnThis(),
                    send: vi.fn(),
                } as unknown as Response;

                await search({
                    req,
                    res,
                    user: testUser,
                    query: '!note',
                });

                expect(res.status).toHaveBeenCalledWith(422);
                expect(res.send).toHaveBeenCalledWith(
                    expect.stringContaining('Content is required'),
                );
            });

            it('should reject note creation with only whitespace content', async () => {
                const req = {} as Request;
                const res = {
                    set: vi.fn().mockReturnThis(),
                    status: vi.fn().mockReturnThis(),
                    send: vi.fn(),
                } as unknown as Response;

                await search({
                    req,
                    res,
                    user: testUser,
                    query: '!note   ',
                });

                expect(res.status).toHaveBeenCalledWith(422);
                expect(res.send).toHaveBeenCalledWith(
                    expect.stringContaining('Content is required'),
                );
            });

            it('should handle note creation with special characters in title and content', async () => {
                const req = {} as Request;
                const res = {
                    set: vi.fn().mockReturnThis(),
                    status: vi.fn().mockReturnThis(),
                    send: vi.fn(),
                } as unknown as Response;

                await search({
                    req,
                    res,
                    user: testUser,
                    query: '!note Special @#$% Title | Content with special chars: !@#$%^&*()',
                });

                expect(res.status).toHaveBeenCalledWith(200);

                const createdNote = await db('notes')
                    .where({ user_id: testUser.id, title: 'Special @#$% Title' })
                    .first();
                expect(createdNote).toBeDefined();
                expect(createdNote.content).toBe('Content with special chars: !@#$%^&*()');
            });

            it('should handle note creation with multiple pipes (only first pipe is used as separator)', async () => {
                const req = {} as Request;
                const res = {
                    set: vi.fn().mockReturnThis(),
                    status: vi.fn().mockReturnThis(),
                    send: vi.fn(),
                } as unknown as Response;

                await search({
                    req,
                    res,
                    user: testUser,
                    query: '!note Title with | pipe | Content also has | more pipes',
                });

                expect(res.status).toHaveBeenCalledWith(200);

                const createdNote = await db('notes')
                    .where({ user_id: testUser.id, title: 'Title with' })
                    .first();
                expect(createdNote).toBeDefined();
                expect(createdNote.content).toBe('pipe | Content also has | more pipes');
            });

            it('should sort pinned notes at the top', async () => {
                // Create multiple notes via search
                const queries = [
                    '!note First Note | First content',
                    '!note Second Note | Second content',
                    '!note Third Note | Third content',
                ];

                for (const query of queries) {
                    const req = {} as Request;
                    const res = {
                        set: vi.fn().mockReturnThis(),
                        status: vi.fn().mockReturnThis(),
                        send: vi.fn(),
                    } as unknown as Response;

                    await search({ req, res, user: testUser, query });
                }

                // Pin the second note (created in middle)
                await db('notes')
                    .where({ user_id: testUser.id, title: 'Second Note' })
                    .update({ pinned: true });

                // Get all notes using repository
                const result = await notes.all({
                    user: testUser,
                    perPage: 10,
                    page: 1,
                    search: '',
                    sortKey: 'created_at',
                    direction: 'desc',
                });

                expect(result.data).toHaveLength(3);
                expect(result.data[0].title).toBe('Second Note'); // Pinned note should be first
                expect(result.data[0].pinned).toBe(1); // SQLite stores boolean as 0/1

                // Other notes should follow in creation order (newest first)
                expect(result.data[1].title).toBe('Third Note');
                expect(result.data[2].title).toBe('First Note');
            });
        });

        describe('!del command', () => {
            beforeAll(async () => {
                await db('bangs').insert({
                    id: 999,
                    user_id: 1,
                    trigger: '!deleteme',
                    name: 'Delete Test',
                    action_type: 'redirect',
                    url: 'https://delete-test.com',
                });
            });

            afterAll(async () => {
                await db('bangs').where({ id: 999 }).delete();
            });

            it('should successfully delete an existing bang', async () => {
                const req = {} as Request;
                const res = {
                    set: vi.fn().mockReturnThis(),
                    status: vi.fn().mockReturnThis(),
                    send: vi.fn(),
                } as unknown as Response;

                await search({
                    req,
                    res,
                    user: testUser,
                    query: '!del !deleteme',
                });

                expect(res.status).toHaveBeenCalledWith(200);
                expect(res.send).toHaveBeenCalledWith(
                    expect.stringContaining('window.history.back()'),
                );

                const deletedBang = await db('bangs')
                    .where({ user_id: 1, trigger: '!deleteme' })
                    .first();
                expect(deletedBang).toBeUndefined();
            });

            it('should handle deletion with trigger without ! prefix', async () => {
                await db('bangs').insert({
                    id: 1000,
                    user_id: 1,
                    trigger: '!deleteme2',
                    name: 'Delete Test 2',
                    action_type: 'redirect',
                    url: 'https://delete-test2.com',
                });

                const req = {} as Request;
                const res = {
                    set: vi.fn().mockReturnThis(),
                    status: vi.fn().mockReturnThis(),
                    send: vi.fn(),
                } as unknown as Response;

                await search({
                    req,
                    res,
                    user: testUser,
                    query: '!del deleteme2', // No ! prefix
                });

                expect(res.status).toHaveBeenCalledWith(200);
                expect(res.send).toHaveBeenCalledWith(
                    expect.stringContaining('window.history.back()'),
                );

                await db('bangs').where({ id: 1000 }).delete();
            });

            it('should return error when trying to delete non-existent bang', async () => {
                const req = {} as Request;
                const res = {
                    set: vi.fn().mockReturnThis(),
                    status: vi.fn().mockReturnThis(),
                    send: vi.fn(),
                } as unknown as Response;

                await search({
                    req,
                    res,
                    user: testUser,
                    query: '!del !nonexistent',
                });

                expect(res.status).toHaveBeenCalledWith(422);
                expect(res.send).toHaveBeenCalledWith(
                    expect.stringContaining(
                        'Bang &#39;!nonexistent&#39; not found or you don&#39;t have permission to delete it',
                    ),
                );
            });

            it('should return error when no trigger is provided', async () => {
                const req = {} as Request;
                const res = {
                    set: vi.fn().mockReturnThis(),
                    status: vi.fn().mockReturnThis(),
                    send: vi.fn(),
                } as unknown as Response;

                await search({
                    req,
                    res,
                    user: testUser,
                    query: '!del',
                });

                expect(res.status).toHaveBeenCalledWith(422);
                expect(res.send).toHaveBeenCalledWith(
                    expect.stringContaining('Please specify a trigger to delete'),
                );
            });

            it('should return error when user is not authenticated', async () => {
                const req = {
                    session: {} as any,
                } as Request;
                const res = {
                    set: vi.fn().mockReturnThis(),
                    redirect: vi.fn(),
                } as unknown as Response;

                const unauthenticatedUser = { ...testUser, id: undefined } as unknown as User;

                await search({
                    req,
                    res,
                    user: unauthenticatedUser,
                    query: '!del !test',
                });

                expect(res.set).toHaveBeenCalledWith(
                    expect.objectContaining({
                        'Cache-Control': 'no-store', // Unknown bangs should not be cached
                    }),
                );
                expect(res.redirect).toHaveBeenCalledWith(
                    expect.stringContaining('duckduckgo.com'),
                );
            });

            it('should successfully delete an existing tab only', async () => {
                await db('tabs').insert({
                    id: 2000,
                    user_id: 1,
                    trigger: '!tabonly',
                    title: 'Tab Only Test',
                    created_at: dayjs().toDate(),
                    updated_at: dayjs().toDate(),
                });

                const req = {} as Request;
                const res = {
                    set: vi.fn().mockReturnThis(),
                    status: vi.fn().mockReturnThis(),
                    send: vi.fn(),
                } as unknown as Response;

                await search({
                    req,
                    res,
                    user: testUser,
                    query: '!del !tabonly',
                });

                expect(res.status).toHaveBeenCalledWith(200);
                expect(res.send).toHaveBeenCalledWith(
                    expect.stringContaining('window.history.back()'),
                );

                const deletedTab = await db('tabs')
                    .where({ user_id: 1, trigger: '!tabonly' })
                    .first();
                expect(deletedTab).toBeUndefined();

                await db('tabs').where({ id: 2000 }).delete();
            });
        });

        describe('!edit command', () => {
            beforeAll(async () => {
                await db('bangs').insert([
                    {
                        id: 1001,
                        user_id: 1,
                        trigger: '!editme',
                        name: 'Edit Test',
                        action_type: 'redirect',
                        url: 'https://edit-test.com',
                    },
                    {
                        id: 1002,
                        user_id: 1,
                        trigger: '!existing',
                        name: 'Existing Bang',
                        action_type: 'redirect',
                        url: 'https://existing.com',
                    },
                ]);
            });

            beforeEach(async () => {
                await db('bangs').where({ id: 1001 }).update({
                    trigger: '!editme',
                    url: 'https://edit-test.com',
                });
            });

            afterAll(async () => {
                await db('bangs').whereIn('id', [1001, 1002]).delete();
            });

            it('should successfully edit bang trigger only', async () => {
                const req = {} as Request;
                const res = {
                    set: vi.fn().mockReturnThis(),
                    status: vi.fn().mockReturnThis(),
                    send: vi.fn(),
                } as unknown as Response;

                await search({
                    req,
                    res,
                    user: testUser,
                    query: '!edit !editme !newname',
                });

                expect(res.status).toHaveBeenCalledWith(200);
                expect(res.send).toHaveBeenCalledWith(
                    expect.stringContaining('window.history.back()'),
                );

                const updatedBang = await db('bangs')
                    .where({ user_id: 1, trigger: '!newname' })
                    .first();
                expect(updatedBang).toBeDefined();
                expect(updatedBang.url).toBe('https://edit-test.com');
            });

            it('should successfully edit bang URL only', async () => {
                const req = {} as Request;
                const res = {
                    set: vi.fn().mockReturnThis(),
                    status: vi.fn().mockReturnThis(),
                    send: vi.fn(),
                } as unknown as Response;

                const mockInsertPageTitle = vi.fn().mockResolvedValue(undefined);
                vi.mocked(insertPageTitle).mockImplementation(mockInsertPageTitle);

                await search({
                    req,
                    res,
                    user: testUser,
                    query: '!edit !editme https://new-url.com',
                });

                expect(res.status).toHaveBeenCalledWith(200);
                expect(res.send).toHaveBeenCalledWith(
                    expect.stringContaining('window.history.back()'),
                );

                await new Promise((resolve) => setTimeout(resolve, 0));

                expect(mockInsertPageTitle).toHaveBeenCalledWith({
                    actionId: 1001,
                    url: 'https://new-url.com',
                    req,
                });

                const updatedBang = await db('bangs')
                    .where({ user_id: 1, trigger: '!editme' })
                    .first();
                expect(updatedBang).toBeDefined();
                expect(updatedBang.url).toBe('https://new-url.com');

                vi.restoreAllMocks();
            });

            it('should successfully edit both trigger and URL', async () => {
                const req = {} as Request;
                const res = {
                    set: vi.fn().mockReturnThis(),
                    status: vi.fn().mockReturnThis(),
                    send: vi.fn(),
                } as unknown as Response;

                vi.mocked(isValidUrl).mockReturnValue(true);

                const mockInsertPageTitle = vi.fn().mockResolvedValue(undefined);
                vi.mocked(insertPageTitle).mockImplementation(mockInsertPageTitle);

                await search({
                    req,
                    res,
                    user: testUser,
                    query: '!edit !editme !newboth https://both-new.com',
                });

                expect(res.status).toHaveBeenCalledWith(200);
                expect(res.send).toHaveBeenCalledWith(
                    expect.stringContaining('window.history.back()'),
                );

                const updatedBang = await db('bangs')
                    .where({ user_id: 1, trigger: '!newboth' })
                    .first();
                expect(updatedBang).toBeDefined();
                expect(updatedBang.url).toBe('https://both-new.com');

                vi.restoreAllMocks();
            });

            it('should return error when trying to edit non-existent bang', async () => {
                const req = {} as Request;
                const res = {
                    set: vi.fn().mockReturnThis(),
                    status: vi.fn().mockReturnThis(),
                    send: vi.fn(),
                } as unknown as Response;

                await search({
                    req,
                    res,
                    user: testUser,
                    query: '!edit !nonexistent !newtrigger',
                });

                expect(res.status).toHaveBeenCalledWith(422);
                expect(res.send).toHaveBeenCalledWith(
                    expect.stringContaining(
                        '!nonexistent not found or you don&#39;t have permission to edit it',
                    ),
                );
            });

            it('should return error with invalid format', async () => {
                const req = {} as Request;
                const res = {
                    set: vi.fn().mockReturnThis(),
                    status: vi.fn().mockReturnThis(),
                    send: vi.fn(),
                } as unknown as Response;

                await search({
                    req,
                    res,
                    user: testUser,
                    query: '!edit !editme', // Missing second parameter
                });

                expect(res.status).toHaveBeenCalledWith(422);
                expect(res.send).toHaveBeenCalledWith(
                    expect.stringContaining(
                        'Invalid format. Use: !edit !trigger !newTrigger or !edit !trigger newUrl',
                    ),
                );
            });

            it('should return error when trying to use system command as new trigger', async () => {
                const req = {} as Request;
                const res = {
                    set: vi.fn().mockReturnThis(),
                    status: vi.fn().mockReturnThis(),
                    send: vi.fn(),
                } as unknown as Response;

                await search({
                    req,
                    res,
                    user: testUser,
                    query: '!edit !editme !add', // !add is a system command
                });

                expect(res.status).toHaveBeenCalledWith(422);
                expect(res.send).toHaveBeenCalledWith(
                    expect.stringContaining(
                        '!add is a system command and cannot be used as a trigger',
                    ),
                );
            });

            it('should return error when new trigger already exists', async () => {
                const req = {} as Request;
                const res = {
                    set: vi.fn().mockReturnThis(),
                    status: vi.fn().mockReturnThis(),
                    send: vi.fn(),
                } as unknown as Response;

                await search({
                    req,
                    res,
                    user: testUser,
                    query: '!edit !editme !existing', // !existing already exists
                });

                expect(res.status).toHaveBeenCalledWith(422);
                expect(res.send).toHaveBeenCalledWith(
                    expect.stringContaining(
                        '!existing already exists. Please choose a different trigger',
                    ),
                );
            });

            it('should return error with invalid URL format', async () => {
                const req = {} as Request;
                const res = {
                    set: vi.fn().mockReturnThis(),
                    status: vi.fn().mockReturnThis(),
                    send: vi.fn(),
                } as unknown as Response;

                await search({
                    req,
                    res,
                    user: testUser,
                    query: '!edit !editme invalid-url',
                });

                expect(res.status).toHaveBeenCalledWith(422);
                expect(res.send).toHaveBeenCalledWith(
                    expect.stringContaining('Invalid URL format'),
                );
            });

            it('should return error when trigger contains invalid characters', async () => {
                const req = {} as Request;
                const res = {
                    set: vi.fn().mockReturnThis(),
                    status: vi.fn().mockReturnThis(),
                    send: vi.fn(),
                } as unknown as Response;

                await search({
                    req,
                    res,
                    user: testUser,
                    query: '!edit !editme !invalid@trigger',
                });

                expect(res.status).toHaveBeenCalledWith(422);
                expect(res.send).toHaveBeenCalledWith(
                    expect.stringContaining(
                        '!invalid@trigger trigger can only contain letters and numbers',
                    ),
                );
            });

            it('should return error when user is not authenticated', async () => {
                const req = {
                    session: {} as any,
                } as Request;
                const res = {
                    set: vi.fn().mockReturnThis(),
                    redirect: vi.fn(),
                } as unknown as Response;

                const unauthenticatedUser = { ...testUser, id: undefined } as unknown as User;

                await search({
                    req,
                    res,
                    user: unauthenticatedUser,
                    query: '!edit !test !newtrigger',
                });

                expect(res.set).toHaveBeenCalledWith(
                    expect.objectContaining({
                        'Cache-Control': 'no-store', // Unknown bangs should not be cached
                    }),
                );
                expect(res.redirect).toHaveBeenCalledWith(
                    expect.stringContaining('duckduckgo.com'),
                );
            });

            it('should handle editing with trigger without ! prefix', async () => {
                const req = {} as Request;
                const res = {
                    set: vi.fn().mockReturnThis(),
                    status: vi.fn().mockReturnThis(),
                    send: vi.fn(),
                } as unknown as Response;

                vi.mocked(isValidUrl).mockReturnValue(true);

                await search({
                    req,
                    res,
                    user: testUser,
                    query: '!edit editme https://new-without-prefix.com', // No ! prefix on editme
                });

                expect(res.status).toHaveBeenCalledWith(200);
                expect(res.send).toHaveBeenCalledWith(
                    expect.stringContaining('window.history.back()'),
                );

                const updatedBang = await db('bangs')
                    .where({ user_id: 1, trigger: '!editme' })
                    .first();
                expect(updatedBang).toBeDefined();
                expect(updatedBang.url).toBe('https://new-without-prefix.com');

                vi.mocked(isValidUrl).mockReset();
            });

            it('should successfully edit an existing tab trigger', async () => {
                // Create a tab without a corresponding bang
                await db('tabs').insert({
                    id: 3000,
                    user_id: 1,
                    trigger: '!edittab',
                    title: 'Edit Tab Test',
                    created_at: dayjs().toDate(),
                    updated_at: dayjs().toDate(),
                });

                const req = {} as Request;
                const res = {
                    set: vi.fn().mockReturnThis(),
                    status: vi.fn().mockReturnThis(),
                    send: vi.fn(),
                } as unknown as Response;

                await search({
                    req,
                    res,
                    user: testUser,
                    query: '!edit !edittab !newtab',
                });

                expect(res.status).toHaveBeenCalledWith(200);
                expect(res.send).toHaveBeenCalledWith(
                    expect.stringContaining('window.history.back()'),
                );

                // Verify the tab trigger was updated
                const updatedTab = await db('tabs')
                    .where({ user_id: 1, trigger: '!newtab' })
                    .first();
                expect(updatedTab).toBeDefined();
                expect(updatedTab.title).toBe('Edit Tab Test');

                // Verify old trigger no longer exists
                const oldTab = await db('tabs').where({ user_id: 1, trigger: '!edittab' }).first();
                expect(oldTab).toBeUndefined();

                // Clean up
                await db('tabs').where({ id: 3000 }).delete();
            });
        });

        it('should handle all direct navigation commands', async () => {
            const req = {} as Request;
            const res = {
                redirect: vi.fn(),
                set: vi.fn(),
            } as unknown as Response;

            const commands = {
                '@a': '/actions',
                '@actions': '/actions',
                '@api': '/api-docs',
                '@b': '/bangs',
                '@bang': '/bangs',
                '@bm': '/bookmarks',
                '@bookmarks': '/bookmarks',
                '@data': '/settings/data',
                '@s': '/settings',
                '@settings': '/settings',
            };

            for (const [command, path] of Object.entries(commands)) {
                await search({ req, res, user: testUser, query: command });
                expect(res.set).toHaveBeenCalledWith(
                    expect.objectContaining({
                        'Cache-Control': 'private, max-age=3600',
                    }),
                );
                expect(res.redirect).toHaveBeenCalledWith(path);
            }
        });

        it('should not redirect to bang service homepage when bang has invalid URL for authenticated bang-only queries', async () => {
            const req = {} as Request;
            const res = {
                redirect: vi.fn(),
                set: vi.fn(),
            } as unknown as Response;

            vi.mocked(isValidUrl).mockReturnValue(false);

            try {
                await search({ req, res, user: testUser, query: '!g' });

                expect(res.set).toHaveBeenCalledWith(
                    expect.objectContaining({
                        'Cache-Control': 'private, max-age=3600',
                        Vary: 'Cookie',
                    }),
                );
                expect(res.redirect).toHaveBeenCalledWith('https://duckduckgo.com/?q=g');
            } finally {
                vi.restoreAllMocks();
            }
        });

        describe('duplicate bookmark detection', () => {
            beforeEach(async () => {
                await db('bookmarks').del();
                await db('bookmarks').insert({
                    id: 999,
                    user_id: 1,
                    title: 'Existing Bookmark',
                    url: 'https://existing.com',
                    created_at: dayjs().toDate(),
                    updated_at: dayjs().toDate(),
                });
            });

            afterEach(async () => {
                await db('bookmarks').del();
            });

            it('should detect duplicate URL and show error with title', async () => {
                const req = {} as Request;
                const res = {
                    set: vi.fn().mockReturnThis(),
                    status: vi.fn().mockReturnThis(),
                    send: vi.fn(),
                } as unknown as Response;

                vi.mocked(isValidUrl).mockReturnValue(true);
                vi.mocked(checkDuplicateBookmarkUrl).mockResolvedValue({
                    id: 999,
                    user_id: 1,
                    title: 'Existing Bookmark',
                    url: 'https://existing.com',
                    created_at: dayjs().toISOString(),
                });

                await search({
                    req,
                    res,
                    user: testUser,
                    query: '!bm New Title https://existing.com',
                });

                expect(res.status).toHaveBeenCalledWith(422);
                expect(res.send).toHaveBeenCalledWith(
                    expect.stringContaining(
                        'URL already bookmarked as Existing Bookmark. Use a different URL or update the existing bookmark.',
                    ),
                );

                vi.mocked(isValidUrl).mockReset();
                vi.mocked(checkDuplicateBookmarkUrl).mockReset();
            });

            it('should detect duplicate URL and show error without title', async () => {
                const req = {} as Request;
                const res = {
                    set: vi.fn().mockReturnThis(),
                    status: vi.fn().mockReturnThis(),
                    send: vi.fn(),
                } as unknown as Response;

                vi.mocked(isValidUrl).mockReturnValue(true);
                vi.mocked(checkDuplicateBookmarkUrl).mockResolvedValue({
                    id: 999,
                    user_id: 1,
                    title: 'Existing Bookmark',
                    url: 'https://existing.com',
                    created_at: dayjs().toISOString(),
                });

                await search({
                    req,
                    res,
                    user: testUser,
                    query: '!bm https://existing.com',
                });

                expect(res.status).toHaveBeenCalledWith(422);
                expect(res.send).toHaveBeenCalledWith(
                    expect.stringContaining(
                        'URL already bookmarked as Existing Bookmark. Bookmark already exists.',
                    ),
                );

                vi.mocked(isValidUrl).mockReset();
                vi.mocked(checkDuplicateBookmarkUrl).mockReset();
            });

            it('should handle bookmark titles with special characters in duplicate detection', async () => {
                // Insert bookmark with special characters
                await db('bookmarks').where({ id: 999 }).update({
                    title: 'Test "Quotes" & Special Chars',
                });

                const req = {} as Request;
                const res = {
                    set: vi.fn().mockReturnThis(),
                    status: vi.fn().mockReturnThis(),
                    send: vi.fn(),
                } as unknown as Response;

                vi.mocked(isValidUrl).mockReturnValue(true);
                vi.mocked(checkDuplicateBookmarkUrl).mockResolvedValue({
                    id: 999,
                    user_id: 1,
                    title: 'Test "Quotes" & Special Chars',
                    url: 'https://existing.com',
                    created_at: dayjs().toISOString(),
                });

                await search({
                    req,
                    res,
                    user: testUser,
                    query: '!bm https://existing.com',
                });

                expect(res.status).toHaveBeenCalledWith(422);
                expect(res.send).toHaveBeenCalledWith(
                    expect.stringContaining(
                        'URL already bookmarked as Test &quot;Quotes&quot; &amp; Special Chars. Bookmark already exists.',
                    ),
                );

                vi.mocked(isValidUrl).mockReset();
                vi.mocked(checkDuplicateBookmarkUrl).mockReset();
            });

            it('should allow bookmark creation with unique URL', async () => {
                const req = {} as Request;
                const res = {
                    redirect: vi.fn(),
                    set: vi.fn(),
                } as unknown as Response;

                const mockInsertBookmark = vi.fn().mockResolvedValue(undefined);

                vi.mocked(isValidUrl).mockReturnValue(true);
                vi.mocked(insertBookmark).mockImplementation(mockInsertBookmark);
                vi.mocked(checkDuplicateBookmarkUrl).mockResolvedValue(null); // No duplicate found

                await search({
                    req,
                    res,
                    user: testUser,
                    query: '!bm Unique Title https://unique.com',
                });

                await new Promise((resolve) => setTimeout(resolve, 0));

                expect(mockInsertBookmark).toHaveBeenCalledWith({
                    url: 'https://unique.com',
                    title: 'Unique Title',
                    userId: testUser.id,
                });

                expect(res.set).toHaveBeenCalledWith(
                    expect.objectContaining({
                        'Cache-Control': 'no-store',
                    }),
                );
                expect(res.redirect).toHaveBeenCalledWith('https://unique.com');

                vi.restoreAllMocks();
            });

            it('should not check for duplicates for other users', async () => {
                const otherUser = {
                    ...testUser,
                    id: 2,
                } as User;

                const req = {} as Request;
                const res = {
                    redirect: vi.fn(),
                    set: vi.fn(),
                } as unknown as Response;

                const mockInsertBookmark = vi.fn().mockResolvedValue(undefined);

                vi.mocked(isValidUrl).mockReturnValue(true);
                vi.mocked(insertBookmark).mockImplementation(mockInsertBookmark);
                vi.mocked(checkDuplicateBookmarkUrl).mockResolvedValue(null); // No duplicate found for other user

                await search({
                    req,
                    res,
                    user: otherUser,
                    query: '!bm Same URL https://existing.com', // Same URL as user 1's bookmark
                });

                await new Promise((resolve) => setTimeout(resolve, 0));

                expect(mockInsertBookmark).toHaveBeenCalledWith({
                    url: 'https://existing.com',
                    title: 'Same URL',
                    userId: otherUser.id,
                });

                expect(res.redirect).toHaveBeenCalledWith('https://existing.com');

                vi.restoreAllMocks();
            });
        });

        describe('!remind command', () => {
            const testUserWithPreferences = {
                id: testUser.id,
                username: 'Test User',
                email: 'test@example.com',
                is_admin: false,
                default_search_provider: 'duckduckgo',
                column_preferences: {
                    reminders: {
                        default_reminder_timing: 'weekly',
                        default_reminder_time: '10:00',
                    },
                },
                timezone: 'America/New_York',
            } as User;

            beforeEach(async () => {
                // Clean up any existing reminders before each test
                await db('reminders').where({ user_id: testUser.id }).delete();
            });

            afterEach(async () => {
                // Clean up reminders after each test
                await db('reminders').where({ user_id: testUser.id }).delete();
            });
            it('should create reminder with default timing (simple format)', async () => {
                const req = {} as Request;
                const res = {
                    set: vi.fn().mockReturnThis(),
                    status: vi.fn().mockReturnThis(),
                    send: vi.fn(),
                } as unknown as Response;

                await search({
                    req,
                    res,
                    user: testUserWithPreferences,
                    query: '!remind take out trash',
                });

                expect(res.status).toHaveBeenCalledWith(200);
                expect(res.send).toHaveBeenCalledWith(
                    expect.stringContaining('window.history.back()'),
                );

                const createdReminder = await db('reminders')
                    .where({ user_id: testUser.id, title: 'take out trash' })
                    .first();
                expect(createdReminder).toBeDefined();
                expect(createdReminder.reminder_type).toBe('recurring');
                expect(createdReminder.frequency).toBe('weekly');
            });

            it('should create reminder with timing keyword (space-separated format)', async () => {
                const req = {} as Request;
                const res = {
                    set: vi.fn().mockReturnThis(),
                    status: vi.fn().mockReturnThis(),
                    send: vi.fn(),
                } as unknown as Response;

                await search({
                    req,
                    res,
                    user: testUserWithPreferences,
                    query: '!remind daily google.com',
                });

                expect(res.status).toHaveBeenCalledWith(200);
                expect(res.send).toHaveBeenCalledWith(
                    expect.stringContaining('window.history.back()'),
                );

                const createdReminder = await db('reminders')
                    .where({ user_id: testUser.id, title: 'Untitled' })
                    .first();
                expect(createdReminder).toBeDefined();
                expect(createdReminder.reminder_type).toBe('recurring');
                expect(createdReminder.frequency).toBe('daily');
                expect(createdReminder.content).toBe('google.com');
            });

            it('should create reminder with pipe-separated format', async () => {
                const req = {} as Request;
                const res = {
                    set: vi.fn().mockReturnThis(),
                    status: vi.fn().mockReturnThis(),
                    send: vi.fn(),
                } as unknown as Response;

                await search({
                    req,
                    res,
                    user: testUserWithPreferences,
                    query: '!remind weekly | check bills | https://bank.com',
                });

                expect(res.status).toHaveBeenCalledWith(200);
                expect(res.send).toHaveBeenCalledWith(
                    expect.stringContaining('window.history.back()'),
                );

                const createdReminder = await db('reminders')
                    .where({ user_id: testUser.id, title: 'check bills' })
                    .first();
                expect(createdReminder).toBeDefined();
                expect(createdReminder.reminder_type).toBe('recurring');
                expect(createdReminder.frequency).toBe('weekly');
                expect(createdReminder.content).toBe('https://bank.com');
            });

            it('should create reminder with specific date', async () => {
                const req = {} as Request;
                const res = {
                    set: vi.fn().mockReturnThis(),
                    status: vi.fn().mockReturnThis(),
                    send: vi.fn(),
                } as unknown as Response;

                await search({
                    req,
                    res,
                    user: testUserWithPreferences,
                    query: '!remind 2025-12-25 | christmas reminder',
                });

                expect(res.status).toHaveBeenCalledWith(200);
                expect(res.send).toHaveBeenCalledWith(
                    expect.stringContaining('window.history.back()'),
                );

                const createdReminder = await db('reminders')
                    .where({ user_id: testUser.id, title: 'christmas reminder' })
                    .first();
                expect(createdReminder).toBeDefined();
                expect(createdReminder.reminder_type).toBe('once');
                expect(createdReminder.frequency).toBeNull();
                expect(createdReminder.due_date).toBeDefined();
            });

            it('should handle all timing keywords', async () => {
                const timingKeywords = ['daily', 'weekly', 'monthly'];

                for (const timing of timingKeywords) {
                    const req = {} as Request;
                    const res = {
                        set: vi.fn().mockReturnThis(),
                        status: vi.fn().mockReturnThis(),
                        send: vi.fn(),
                    } as unknown as Response;

                    await search({
                        req,
                        res,
                        user: testUserWithPreferences,
                        query: `!remind ${timing} test ${timing} reminder`,
                    });

                    expect(res.status).toHaveBeenCalledWith(200);

                    const createdReminder = await db('reminders')
                        .where({ user_id: testUser.id, title: `test ${timing} reminder` })
                        .first();
                    expect(createdReminder).toBeDefined();
                    expect(createdReminder.frequency).toBe(timing);
                }
            });

            it('should reject reminder with no content', async () => {
                const req = {} as Request;
                const res = {
                    set: vi.fn().mockReturnThis(),
                    status: vi.fn().mockReturnThis(),
                    send: vi.fn(),
                } as unknown as Response;

                await search({
                    req,
                    res,
                    user: testUserWithPreferences,
                    query: '!remind',
                });

                expect(res.status).toHaveBeenCalledWith(422);
                expect(res.send).toHaveBeenCalledWith(
                    expect.stringContaining('Reminder content is required'),
                );
            });

            it('should reject reminder with empty description', async () => {
                const req = {} as Request;
                const res = {
                    set: vi.fn().mockReturnThis(),
                    status: vi.fn().mockReturnThis(),
                    send: vi.fn(),
                } as unknown as Response;

                await search({
                    req,
                    res,
                    user: testUserWithPreferences,
                    query: '!remind daily |',
                });

                expect(res.status).toHaveBeenCalledWith(422);
                expect(res.send).toHaveBeenCalledWith(
                    expect.stringContaining('Description is required'),
                );
            });

            it('should treat invalid timing as description when not a valid keyword', async () => {
                const req = {} as Request;
                const res = {
                    set: vi.fn().mockReturnThis(),
                    status: vi.fn().mockReturnThis(),
                    send: vi.fn(),
                } as unknown as Response;

                await search({
                    req,
                    res,
                    user: testUserWithPreferences,
                    query: '!remind invalid-timing test reminder',
                });

                expect(res.status).toHaveBeenCalledWith(200);

                const createdReminder = await db('reminders')
                    .where({ user_id: 1, title: 'invalid-timing test reminder' })
                    .first();
                expect(createdReminder).toBeDefined();
                expect(createdReminder.frequency).toBe('weekly');
            });

            it('should handle user without preferences (fallback to defaults)', async () => {
                const userWithoutPrefs = {
                    id: 1,
                    username: 'Test User',
                    email: 'test@example.com',
                    is_admin: false,
                    default_search_provider: 'duckduckgo',
                    column_preferences: null,
                    timezone: null,
                } as unknown as User;

                const req = {} as Request;
                const res = {
                    set: vi.fn().mockReturnThis(),
                    status: vi.fn().mockReturnThis(),
                    send: vi.fn(),
                } as unknown as Response;

                await search({
                    req,
                    res,
                    user: userWithoutPrefs,
                    query: '!remind test reminder without prefs',
                });

                expect(res.status).toHaveBeenCalledWith(200);

                const createdReminder = await db('reminders')
                    .where({ user_id: 1, title: 'test reminder without prefs' })
                    .first();
                expect(createdReminder).toBeDefined();
                expect(createdReminder.frequency).toBe('daily'); // Default fallback
            });

            it('should handle reminder with URL in content', async () => {
                const req = {} as Request;
                const res = {
                    set: vi.fn().mockReturnThis(),
                    status: vi.fn().mockReturnThis(),
                    send: vi.fn(),
                } as unknown as Response;

                await search({
                    req,
                    res,
                    user: testUserWithPreferences,
                    query: '!remind daily check website https://example.com',
                });

                expect(res.status).toHaveBeenCalledWith(200);

                const createdReminder = await db('reminders')
                    .where({ user_id: 1, title: 'check website' })
                    .first();
                expect(createdReminder).toBeDefined();
                expect(createdReminder.frequency).toBe('daily');
                expect(createdReminder.content).toBe('https://example.com');
            });

            it('should detect URL as description without pipe (daily timing)', async () => {
                const req = {} as Request;
                const res = {
                    set: vi.fn().mockReturnThis(),
                    status: vi.fn().mockReturnThis(),
                    send: vi.fn(),
                } as unknown as Response;

                await search({
                    req,
                    res,
                    user: testUserWithPreferences,
                    query: '!remind daily google.com',
                });

                expect(res.status).toHaveBeenCalledWith(200);

                const createdReminder = await db('reminders')
                    .where({ user_id: 1, title: 'Untitled' })
                    .first();
                expect(createdReminder).toBeDefined();
                expect(createdReminder.frequency).toBe('daily');
                expect(createdReminder.content).toBe('google.com');
            });

            it('should detect URL as description without pipe (weekly timing)', async () => {
                const req = {} as Request;
                const res = {
                    set: vi.fn().mockReturnThis(),
                    status: vi.fn().mockReturnThis(),
                    send: vi.fn(),
                } as unknown as Response;

                await search({
                    req,
                    res,
                    user: testUserWithPreferences,
                    query: '!remind weekly https://example.com',
                });

                expect(res.status).toHaveBeenCalledWith(200);

                const createdReminder = await db('reminders')
                    .where({ user_id: 1, title: 'Untitled' })
                    .first();
                expect(createdReminder).toBeDefined();
                expect(createdReminder.frequency).toBe('weekly');
                expect(createdReminder.content).toBe('https://example.com');
            });

            it('should detect URL as description with default timing', async () => {
                const req = {} as Request;
                const res = {
                    set: vi.fn().mockReturnThis(),
                    status: vi.fn().mockReturnThis(),
                    send: vi.fn(),
                } as unknown as Response;

                await search({
                    req,
                    res,
                    user: testUserWithPreferences,
                    query: '!remind https://github.com',
                });

                expect(res.status).toHaveBeenCalledWith(200);

                const createdReminder = await db('reminders')
                    .where({ user_id: 1, title: 'Untitled' })
                    .first();
                expect(createdReminder).toBeDefined();
                expect(createdReminder.frequency).toBe('weekly');
                expect(createdReminder.content).toBe('https://github.com');
            });

            it('should split description and URL content when text precedes URL', async () => {
                const req = {} as Request;
                const res = {
                    set: vi.fn().mockReturnThis(),
                    status: vi.fn().mockReturnThis(),
                    send: vi.fn(),
                } as unknown as Response;

                await search({
                    req,
                    res,
                    user: testUserWithPreferences,
                    query: '!remind title google.com',
                });

                expect(res.status).toHaveBeenCalledWith(200);

                const createdReminder = await db('reminders')
                    .where({ user_id: 1, title: 'title' })
                    .first();
                expect(createdReminder).toBeDefined();
                expect(createdReminder.frequency).toBe('weekly');
                expect(createdReminder.content).toBe('google.com');
            });

            it('should split description and URL content with timing keyword', async () => {
                const req = {} as Request;
                const res = {
                    set: vi.fn().mockReturnThis(),
                    status: vi.fn().mockReturnThis(),
                    send: vi.fn(),
                } as unknown as Response;

                await search({
                    req,
                    res,
                    user: testUserWithPreferences,
                    query: '!remind monthly check website https://example.com',
                });

                expect(res.status).toHaveBeenCalledWith(200);

                const createdReminder = await db('reminders')
                    .where({ user_id: 1, title: 'check website' })
                    .first();
                expect(createdReminder).toBeDefined();
                expect(createdReminder.frequency).toBe('monthly');
                expect(createdReminder.content).toBe('https://example.com');
            });

            it('should handle reminder with special characters', async () => {
                const req = {} as Request;
                const res = {
                    set: vi.fn().mockReturnThis(),
                    status: vi.fn().mockReturnThis(),
                    send: vi.fn(),
                } as unknown as Response;

                await search({
                    req,
                    res,
                    user: testUserWithPreferences,
                    query: '!remind daily | special chars: !@#$%^&*() | content with symbols',
                });

                expect(res.status).toHaveBeenCalledWith(200);

                const createdReminder = await db('reminders')
                    .where({ user_id: 1, title: 'special chars: !@#$%^&*()' })
                    .first();
                expect(createdReminder).toBeDefined();
                expect(createdReminder.content).toBe('content with symbols');
            });

            it('should handle pipe format without timing keyword (uses default timing)', async () => {
                const req = {} as Request;
                const res = {
                    set: vi.fn().mockReturnThis(),
                    status: vi.fn().mockReturnThis(),
                    send: vi.fn(),
                } as unknown as Response;

                await search({
                    req,
                    res,
                    user: testUserWithPreferences,
                    query: '!remind title | google',
                });

                expect(res.status).toHaveBeenCalledWith(200);

                const createdReminder = await db('reminders')
                    .where({ user_id: 1, title: 'title' })
                    .first();
                expect(createdReminder).toBeDefined();
                expect(createdReminder.frequency).toBe('weekly');
                expect(createdReminder.content).toBe('google');
            });

            it('should handle pipe format with URL as content', async () => {
                const req = {} as Request;
                const res = {
                    set: vi.fn().mockReturnThis(),
                    status: vi.fn().mockReturnThis(),
                    send: vi.fn(),
                } as unknown as Response;

                await search({
                    req,
                    res,
                    user: testUserWithPreferences,
                    query: '!remind check website | https://example.com',
                });

                expect(res.status).toHaveBeenCalledWith(200);

                const createdReminder = await db('reminders')
                    .where({ user_id: 1, title: 'check website' })
                    .first();
                expect(createdReminder).toBeDefined();
                expect(createdReminder.frequency).toBe('weekly');
                expect(createdReminder.content).toBe('https://example.com');
            });

            it('should handle pipe format with timing and URL domain', async () => {
                const req = {} as Request;
                const res = {
                    set: vi.fn().mockReturnThis(),
                    status: vi.fn().mockReturnThis(),
                    send: vi.fn(),
                } as unknown as Response;

                await search({
                    req,
                    res,
                    user: testUserWithPreferences,
                    query: '!remind daily title | google.com',
                });

                expect(res.status).toHaveBeenCalledWith(200);

                const createdReminder = await db('reminders')
                    .where({ user_id: 1, title: 'title' })
                    .first();
                expect(createdReminder).toBeDefined();
                expect(createdReminder.frequency).toBe('daily');
                expect(createdReminder.content).toBe('google.com');
            });

            it('should handle URL-only reminder with default timing and set title to Untitled', async () => {
                const req = {} as Request;
                const res = {
                    set: vi.fn().mockReturnThis(),
                    status: vi.fn().mockReturnThis(),
                    send: vi.fn(),
                } as unknown as Response;

                vi.mocked(isValidUrl).mockReturnValue(true);

                await search({
                    req,
                    res,
                    user: testUserWithPreferences,
                    query: '!remind google.com',
                });

                expect(res.status).toHaveBeenCalledWith(200);

                const createdReminder = await db('reminders')
                    .where({ user_id: 1, title: 'Untitled' })
                    .first();
                expect(createdReminder).toBeDefined();
                expect(createdReminder.frequency).toBe('weekly');
                expect(createdReminder.content).toBe('google.com');

                vi.mocked(isValidUrl).mockReset();
            });

            it('should handle URL-only reminder with https protocol and set title to Untitled', async () => {
                const req = {} as Request;
                const res = {
                    set: vi.fn().mockReturnThis(),
                    status: vi.fn().mockReturnThis(),
                    send: vi.fn(),
                } as unknown as Response;

                vi.mocked(isValidUrl).mockReturnValue(true);

                await search({
                    req,
                    res,
                    user: testUserWithPreferences,
                    query: '!remind https://example.com',
                });

                expect(res.status).toHaveBeenCalledWith(200);

                const createdReminder = await db('reminders')
                    .where({ user_id: 1, title: 'Untitled' })
                    .first();
                expect(createdReminder).toBeDefined();
                expect(createdReminder.frequency).toBe('weekly');
                expect(createdReminder.content).toBe('https://example.com');

                vi.mocked(isValidUrl).mockReset();
            });

            it('should call insertPageTitle for URL-only reminders', async () => {
                const req = {} as Request;
                const res = {
                    set: vi.fn().mockReturnThis(),
                    status: vi.fn().mockReturnThis(),
                    send: vi.fn(),
                } as unknown as Response;

                const mockInsertPageTitle = vi.fn();
                vi.mocked(insertPageTitle).mockImplementation(mockInsertPageTitle);
                vi.mocked(isValidUrl).mockReturnValue(true);

                await search({
                    req,
                    res,
                    user: testUserWithPreferences,
                    query: '!remind https://example.com',
                });

                expect(res.status).toHaveBeenCalledWith(200);

                const createdReminder = await db('reminders')
                    .where({ user_id: 1, title: 'Untitled' })
                    .first();
                expect(createdReminder).toBeDefined();

                await new Promise((resolve) => setTimeout(resolve, 10));

                expect(mockInsertPageTitle).toHaveBeenCalledWith({
                    reminderId: createdReminder.id,
                    url: 'https://example.com',
                    req,
                });

                vi.mocked(insertPageTitle).mockReset();
                vi.mocked(isValidUrl).mockReset();
            });
        });
    });
});

describe('parseSearchQuery', () => {
    it('should parse basic queries correctly', () => {
        const result = parseSearchQuery('test query');
        expect(result).toEqual({
            commandType: null,
            trigger: null,
            triggerWithoutPrefix: null,
            url: null,
            searchTerm: 'test query',
        });
    });

    it('should parse bangs correctly', () => {
        const result = parseSearchQuery('!g test query');
        expect(result).toEqual({
            commandType: 'bang',
            trigger: '!g',
            triggerWithoutPrefix: 'g',
            url: null,
            searchTerm: 'test query',
        });
    });

    it('should parse direct commands correctly', () => {
        const result = parseSearchQuery('@settings');
        expect(result).toEqual({
            commandType: 'direct',
            trigger: '@settings',
            triggerWithoutPrefix: 'settings',
            url: null,
            searchTerm: '',
        });
    });

    it('should handle bookmark commands', () => {
        const result = parseSearchQuery('bm:homepage');
        expect(result).toEqual({
            commandType: null,
            trigger: null,
            triggerWithoutPrefix: null,
            url: null,
            searchTerm: 'bm:homepage',
        });
    });

    it('should handle URLs only in bang commands', () => {
        const result = parseSearchQuery('!bm My Bookmark https://www.example.com');
        expect(result).toEqual({
            commandType: 'bang',
            trigger: '!bm',
            triggerWithoutPrefix: 'bm',
            url: 'https://www.example.com',
            searchTerm: 'My Bookmark',
        });
    });

    it('should not detect URLs in regular searches', () => {
        const result = parseSearchQuery('https://www.example.com');
        expect(result).toEqual({
            commandType: null,
            trigger: null,
            triggerWithoutPrefix: null,
            url: null,
            searchTerm: 'https://www.example.com',
        });
    });

    it('should detect URLs with special characters in bang commands', () => {
        const result = parseSearchQuery(
            '!bm Title https://example.com/search?q=hello%20world&lang=en',
        );
        expect(result).toEqual({
            commandType: 'bang',
            trigger: '!bm',
            triggerWithoutPrefix: 'bm',
            url: 'https://example.com/search?q=hello%20world&lang=en',
            searchTerm: 'Title',
        });
    });

    it('should detect URLs with fragments in bang commands', () => {
        const result = parseSearchQuery('!bm Title https://example.com/page#section1');
        expect(result).toEqual({
            commandType: 'bang',
            trigger: '!bm',
            triggerWithoutPrefix: 'bm',
            url: 'https://example.com/page#section1',
            searchTerm: 'Title',
        });
    });

    it('should detect URLs with port numbers in bang commands', () => {
        const result = parseSearchQuery('!bm Dev https://localhost:3000/api/data');
        expect(result).toEqual({
            commandType: 'bang',
            trigger: '!bm',
            triggerWithoutPrefix: 'bm',
            url: 'https://localhost:3000/api/data',
            searchTerm: 'Dev',
        });
    });

    it('should parse commands with numbers', () => {
        const result = parseSearchQuery('!123 test');
        expect(result).toEqual({
            commandType: 'bang',
            trigger: '!123',
            triggerWithoutPrefix: '123',
            url: null,
            searchTerm: 'test',
        });
    });

    it('should parse commands with underscores', () => {
        const result = parseSearchQuery('!my_command test');
        expect(result).toEqual({
            commandType: 'bang',
            trigger: '!my_command',
            triggerWithoutPrefix: 'my_command',
            url: null,
            searchTerm: 'test',
        });
    });

    it('should parse commands with periods', () => {
        const result = parseSearchQuery('!my.command test');
        expect(result).toEqual({
            commandType: 'bang',
            trigger: '!my.command',
            triggerWithoutPrefix: 'my.command',
            url: null,
            searchTerm: 'test',
        });
    });

    it('should handle multiple URLs in bang commands', () => {
        const result = parseSearchQuery('!bm Title https://example.com https://test.com');
        expect(result).toEqual({
            commandType: 'bang',
            trigger: '!bm',
            triggerWithoutPrefix: 'bm',
            url: 'https://example.com',
            searchTerm: 'Title https://test.com',
        });
    });

    it('should not detect non-http protocols in bang commands', () => {
        const result = parseSearchQuery('!bm FTP ftp://example.com/files');
        expect(result).toEqual({
            commandType: 'bang',
            trigger: '!bm',
            triggerWithoutPrefix: 'bm',
            url: null,
            searchTerm: 'FTP ftp://example.com/files',
        });
    });

    it('should handle queries with special characters', () => {
        const result = parseSearchQuery('!g test@example.com');
        expect(result).toEqual({
            commandType: 'bang',
            trigger: '!g',
            triggerWithoutPrefix: 'g',
            url: null,
            searchTerm: 'test@example.com',
        });
    });

    it('should handle very long search terms', () => {
        const longTerm = 'a'.repeat(500);
        const result = parseSearchQuery(`!g ${longTerm}`);
        expect(result).toEqual({
            commandType: 'bang',
            trigger: '!g',
            triggerWithoutPrefix: 'g',
            url: null,
            searchTerm: longTerm,
        });
    });

    it('should handle direct commands with parameters', () => {
        const result = parseSearchQuery('@notes search: important meeting');
        expect(result).toEqual({
            commandType: 'direct',
            trigger: '@notes',
            triggerWithoutPrefix: 'notes',
            url: null,
            searchTerm: 'search: important meeting',
        });
    });

    it('should handle direct commands with special characters', () => {
        const result = parseSearchQuery('@tag:work');
        expect(result).toEqual({
            commandType: 'direct',
            trigger: '@tag:work',
            triggerWithoutPrefix: 'tag:work',
            url: null,
            searchTerm: '',
        });
    });

    it('should handle URL-like strings in bang commands', () => {
        const result = parseSearchQuery('!w https://en.wikipedia.org');
        expect(result).toEqual({
            commandType: 'bang',
            trigger: '!w',
            triggerWithoutPrefix: 'w',
            url: 'https://en.wikipedia.org',
            searchTerm: '',
        });
    });

    it('should handle commands that look like URLs', () => {
        const result = parseSearchQuery('!http test');
        expect(result).toEqual({
            commandType: 'bang',
            trigger: '!http',
            triggerWithoutPrefix: 'http',
            url: null,
            searchTerm: 'test',
        });
    });

    it('should handle empty search term with commands', () => {
        const result = parseSearchQuery('!g');
        expect(result).toEqual({
            commandType: 'bang',
            trigger: '!g',
            triggerWithoutPrefix: 'g',
            url: null,
            searchTerm: '',
        });
    });

    it('should handle whitespace-only search term', () => {
        const result = parseSearchQuery('!g    ');
        expect(result).toEqual({
            commandType: 'bang',
            trigger: '!g',
            triggerWithoutPrefix: 'g',
            url: null,
            searchTerm: '',
        });
    });
});

describe('processDelayedSearch', () => {
    it('should not delay if no cumulative delay is set', async () => {
        const req = {
            session: {},
        } as unknown as Request;

        const start = Date.now();
        await processDelayedSearch(req);
        const duration = Date.now() - start;

        expect(duration).toBeLessThan(10);
    });

    it('should delay for the specified time', async () => {
        const delayMs = 10;
        const req = {
            session: {
                cumulativeDelay: delayMs,
            },
        } as unknown as Request;

        const start = Date.now();
        await processDelayedSearch(req);
        const duration = Date.now() - start;

        expect(duration).toBeGreaterThanOrEqual(delayMs - 1);
    });

    it('should not block other operations while waiting', async () => {
        const delayMs = 20;
        const req = {
            session: {
                cumulativeDelay: delayMs,
            },
        } as unknown as Request;

        const delayPromise = processDelayedSearch(req);

        let counter = 0;
        const counterPromise = new Promise<number>((resolve) => {
            setTimeout(() => {
                counter++;
                resolve(counter);
            }, 5);
        });

        const counterResult = await counterPromise;

        await delayPromise;

        expect(counterResult).toBe(1);
    });
});

describe('handleAnonymousSearch', () => {
    it('should track search history synchronously', async () => {
        const req = {
            session: {
                searchCount: 1,
            },
        } as unknown as Request;

        const res = {
            redirect: vi.fn(),
            set: vi.fn(),
        } as unknown as Response;

        const initialSearchCount = req.session.searchCount || 0;

        await handleAnonymousSearch(req, res, 'test query', 'g', 'test query');

        expect(req.session.searchCount).toBe(initialSearchCount + 1);
        expect(res.redirect).toHaveBeenCalled();
    });
});

describe('search command handling', () => {
    describe('bangs object access', () => {
        it('should provide fast access to bangs', async () => {
            const googleBang = getBangRedirectUrl(
                {
                    u: 'https://www.google.com/search?q={{{s}}}',
                    d: 'google.com',
                } as any,
                'test',
            );

            expect(googleBang).toBeDefined();
            expect(googleBang).toContain('google.com');
            expect(googleBang).toContain('test');
        });

        it('should handle Kagi bangs with relative URLs when search term is provided', () => {
            const kagiHtmlBang = getBangRedirectUrl(
                {
                    u: '/html/search?q={{{s}}}',
                    d: 'kagi.com',
                } as any,
                'python',
            );

            expect(kagiHtmlBang).toBe('/html/search?q=python');
        });

        it('should handle Kagi bangs with relative URLs when no search term is provided', () => {
            const kagiHtmlBang = getBangRedirectUrl(
                {
                    u: '/html/search?q={{{s}}}',
                    d: 'kagi.com',
                } as any,
                '',
            );

            expect(kagiHtmlBang).toBe('https://kagi.com/html/search?q=');
        });

        it('should fallback to domain for empty or invalid redirect URLs', () => {
            const invalidBang = getBangRedirectUrl(
                {
                    u: '',
                    d: 'example.com',
                } as any,
                '',
            );

            expect(invalidBang).toBe('https://example.com');
        });
    });

    describe('direct commands handling', () => {
        it('should handle direct commands with explicit commandType', async () => {
            const req = {} as Request;
            const res = {
                redirect: vi.fn(),
                set: vi.fn(),
            } as unknown as Response;

            const parseSearchQuerySpy = vi
                .spyOn({ parseSearchQuery }, 'parseSearchQuery')
                .mockReturnValue({
                    commandType: 'direct',
                    trigger: '@notes',
                    triggerWithoutPrefix: 'notes',
                    url: null,
                    searchTerm: 'test',
                });

            const user = { id: 1 } as User;

            await search({ req, res, user, query: '@notes test' });

            expect(res.redirect).toHaveBeenCalledWith('/notes?search=test');

            parseSearchQuerySpy.mockRestore();
        });
    });

    describe('search function with commandType', () => {
        it('should handle bang commandType with unknown bang', async () => {
            const req = {} as Request;
            const res = {
                redirect: vi.fn(),
                set: vi.fn(),
            } as unknown as Response;
            const user = {
                id: 1,
                default_search_provider: 'duckduckgo',
            } as User;

            const parseSearchQuerySpy = vi
                .spyOn({ parseSearchQuery }, 'parseSearchQuery')
                .mockReturnValue({
                    commandType: 'bang',
                    trigger: '!unknown',
                    triggerWithoutPrefix: 'unknown',
                    url: null,
                    searchTerm: '',
                });

            await search({ req, res, user, query: '!unknown' });

            expect(res.redirect).toHaveBeenCalledWith('https://duckduckgo.com/?q=unknown');

            parseSearchQuerySpy.mockRestore();
        });

        it('should handle regular search with null commandType', async () => {
            const req = {} as Request;
            const res = {
                redirect: vi.fn(),
                set: vi.fn(),
            } as unknown as Response;
            const user = {
                id: 1,
                default_search_provider: 'duckduckgo',
            } as User;

            const parseSearchQuerySpy = vi
                .spyOn({ parseSearchQuery }, 'parseSearchQuery')
                .mockReturnValue({
                    commandType: null,
                    trigger: null,
                    triggerWithoutPrefix: null,
                    url: null,
                    searchTerm: 'regular search',
                });

            await search({ req, res, user, query: 'regular search' });

            expect(res.redirect).toHaveBeenCalledWith('https://duckduckgo.com/?q=regular%20search');

            parseSearchQuerySpy.mockRestore();
        });
    });
});

describe('parseReminderTiming', () => {
    it('should schedule weekly reminders for Saturday', () => {
        const timing = parseReminderTiming('weekly', '09:00', 'America/Chicago');

        expect(timing.isValid).toBe(true);
        expect(timing.type).toBe('recurring');
        expect(timing.frequency).toBe('weekly');

        // The reminder should be scheduled for Saturday
        const dueDate = dayjs(timing.nextDue);
        expect(dueDate.day()).toBe(6); // 6 = Saturday
    });

    it('should schedule monthly reminders for the 1st', () => {
        const timing = parseReminderTiming('monthly', '09:00', 'America/Chicago');

        expect(timing.isValid).toBe(true);
        expect(timing.type).toBe('recurring');
        expect(timing.frequency).toBe('monthly');

        // The reminder should be scheduled for the 1st of the month
        const dueDate = dayjs(timing.nextDue);
        expect(dueDate.date()).toBe(1); // 1st of the month
    });

    it('should schedule daily reminders for tomorrow', () => {
        const timing = parseReminderTiming('daily', '09:00', 'America/Chicago');

        expect(timing.isValid).toBe(true);
        expect(timing.type).toBe('recurring');
        expect(timing.frequency).toBe('daily');

        // The reminder should be scheduled for tomorrow at 9 AM
        const now = dayjs();
        const dueDate = dayjs(timing.nextDue);
        
        // Check that it's scheduled for 9 AM in Chicago time (not UTC)
        const dueDateChicago = dueDate.tz('America/Chicago');
        expect(dueDateChicago.hour()).toBe(9);
        expect(dueDateChicago.minute()).toBe(0);
        
        // Should be in the future
        expect(dueDate.isAfter(now)).toBe(true);
        
        // Should be within the next 24 hours (for tomorrow)
        const diff = dueDate.diff(now, 'hours');
<<<<<<< HEAD

        // Daily reminders should be at least a few hours in the future
        // If it's before 9 AM and we're scheduling for today at 9 AM, that's still valid
        // If it's after 9 AM, it should be scheduled for tomorrow
        expect(diff).toBeGreaterThan(0);
        expect(diff).toBeLessThanOrEqual(32); // Should not be more than 32 hours away
        
        // The due date should be either today (if current time < 9 AM) or tomorrow
        const isToday = dueDate.isSame(now, 'day');
        const isTomorrow = dueDate.isSame(now.add(1, 'day'), 'day');
        expect(isToday || isTomorrow).toBe(true);
=======
        expect(diff).toBeGreaterThan(0);
        expect(diff).toBeLessThanOrEqual(24);
>>>>>>> 724e293c
    });
});<|MERGE_RESOLUTION|>--- conflicted
+++ resolved
@@ -3127,21 +3127,7 @@
         
         // Should be within the next 24 hours (for tomorrow)
         const diff = dueDate.diff(now, 'hours');
-<<<<<<< HEAD
-
-        // Daily reminders should be at least a few hours in the future
-        // If it's before 9 AM and we're scheduling for today at 9 AM, that's still valid
-        // If it's after 9 AM, it should be scheduled for tomorrow
-        expect(diff).toBeGreaterThan(0);
-        expect(diff).toBeLessThanOrEqual(32); // Should not be more than 32 hours away
-        
-        // The due date should be either today (if current time < 9 AM) or tomorrow
-        const isToday = dueDate.isSame(now, 'day');
-        const isTomorrow = dueDate.isSame(now.add(1, 'day'), 'day');
-        expect(isToday || isTomorrow).toBe(true);
-=======
         expect(diff).toBeGreaterThan(0);
         expect(diff).toBeLessThanOrEqual(24);
->>>>>>> 724e293c
     });
 });