--- conflicted
+++ resolved
@@ -4,7 +4,6 @@
 import { appConfig } from './configs';
 import { parseSearchQuery } from './search';
 import { Request, Response } from 'express';
-<<<<<<< HEAD
 import { afterAll, beforeAll, beforeEach, afterEach, describe, expect, it, vi } from 'vitest';
 import * as utils from './utils';
 
@@ -16,10 +15,6 @@
 	await db.migrate.rollback();
 	await db.destroy();
 });
-=======
-import { afterAll, beforeAll, describe, expect, it, vi } from 'vitest';
-import * as utils from './utils';
->>>>>>> 874e7015
 
 describe('search', () => {
 	describe('unauthenticated', () => {
@@ -187,11 +182,7 @@
 	});
 
 	describe('authenticated', () => {
-<<<<<<< HEAD
-		beforeEach(async () => {
-=======
-		beforeAll(async () => {
->>>>>>> 874e7015
+		beforeEach(async () =>
 			await db('bookmarks').del();
 			await db('bangs').del();
 			await db('action_types').del();
@@ -230,12 +221,8 @@
 				},
 			]);
 		});
-
-<<<<<<< HEAD
+  
 		afterEach(async () => {
-=======
-		afterAll(async () => {
->>>>>>> 874e7015
 			await db('bookmarks').del();
 			await db('bangs').del();
 			await db('action_types').del();
